--- conflicted
+++ resolved
@@ -8,13 +8,9 @@
 
 buildscript {
     ext {
-<<<<<<< HEAD
         opensearch_version = System.getProperty("opensearch.version", "1.3.0-SNAPSHOT")
-=======
-        opensearch_version = System.getProperty("opensearch.version", "1.2.0-SNAPSHOT")
-        knn_bwc_version = System.getProperty("bwc.version", "1.1.0.0-SNAPSHOT")
+        knn_bwc_version = System.getProperty("bwc.version", "1.2.0.0-SNAPSHOT")
         opensearch_bwc_version = "${knn_bwc_version}" - ".0-SNAPSHOT"
->>>>>>> 957e27ed
         opensearch_group = "org.opensearch"
     }
 
@@ -247,7 +243,7 @@
             }))
             setting 'path.repo', "${buildDir}/cluster/shared/repo/${baseName}"
             setting 'http.content_type.required', 'true'
-            systemProperty "java.library.path", "$rootDir/src/test/resources/org/opensearch/knn/bwc/lib:$rootDir/jni/release"
+            systemProperty "java.library.path", "$rootDir/src/test/resources/org/opensearch/knn/bwc/lib:$rootDir/jni/release:$rootDir/$bwcFilePath/$opensearch_bwc_version-SNAPSHOT/opensearch-knn-$opensearch_bwc_version-linux-x64/knnlib"
         }
     }
 }

--- conflicted
+++ resolved
@@ -8,6 +8,7 @@
 import com.google.common.collect.ImmutableMap;
 import org.apache.lucene.document.KnnVectorField;
 import org.apache.lucene.index.IndexableField;
+import org.apache.lucene.index.VectorValues;
 import org.apache.lucene.util.BytesRef;
 import org.mockito.Mockito;
 import org.opensearch.common.Explicit;
@@ -263,7 +264,7 @@
         XContentBuilder xContentBuilderInvalidDimension = XContentFactory.jsonBuilder()
             .startObject()
             .field("type", "knn_vector")
-            .field("dimension", 2_000)
+            .field("dimension", VectorValues.MAX_DIMENSIONS + 1)
             .startObject(KNN_METHOD)
             .field(NAME, METHOD_HNSW)
             .field(METHOD_PARAMETER_SPACE_TYPE, SpaceType.L2)
@@ -283,9 +284,6 @@
             IllegalArgumentException.class,
             () -> builderInvalidDimension.build(new Mapper.BuilderContext(settings, new ContentPath()))
         );
-<<<<<<< HEAD
-=======
-        assertEquals("Dimension value cannot be greater than [1024] but got [2000] for vector [test-field-name]", ex.getMessage());
 
         XContentBuilder xContentBuilderUnsupportedParam = XContentFactory.jsonBuilder()
             .startObject()
@@ -309,7 +307,6 @@
                 buildParserContext(indexName, settings)
             )
         );
->>>>>>> 77d3b2ef
     }
 
     public void testTypeParser_parse_fromKnnMethodContext() throws IOException {
